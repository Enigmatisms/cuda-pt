--- conflicted
+++ resolved
@@ -44,22 +44,7 @@
     CPT_CPU_GPU Vec3 centroid() const noexcept {return (maxi + mini) * 0.5f;}
     CPT_CPU_GPU Vec3 range()    const noexcept {return maxi - mini;}
 
-<<<<<<< HEAD
-    CPT_GPU_INLINE void intersect(const Ray& ray, float& t_near, int& valid) const {
-        auto t2s = ray.d.rcp(), o_div = ray.o * t2s;
-        auto t1s = mini.fmsub(t2s, o_div);
-        t2s      = maxi.fmsub(t2s, o_div);
-
-        float tmax = 0;
-        t1s.min_max(t2s, t_near, tmax);
-        valid = (tmax > t_near) && (tmax > 0);             // local memory access problem
-    }
-
-    // the old version which can have local memory access due to the separate compilation
-    CPT_GPU_INLINE bool intersect(const Ray& ray, float& t_near) const {
-=======
     CPT_GPU bool intersect(const Ray& ray, float& t_near) const {
->>>>>>> 74bbaedb
         auto t2s = ray.d.rcp(), o_div = ray.o * t2s;
         auto t1s = mini.fmsub(t2s, o_div);
         t2s      = maxi.fmsub(t2s, o_div);
