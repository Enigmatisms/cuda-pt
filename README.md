--- conflicted
+++ resolved
@@ -81,12 +81,8 @@
 Currently, this repo supports:
 
 - [x] Megakernel unidirectional path tracing.
-<<<<<<< HEAD
-- [x] Wavefront unidirectional path tracing with stream compaction. Currently, WFPT is not as fast as megakernel PT due to the simplicity of the test scenes (and maybe, coalesced GMEM access problems, being working on this).
+- [x] Wavefront unidirectional path tracing with stream compaction. Currently, WFPT is a bit slower than Megakernel PT.
 - [x] GPU volumetric path tracer (Megakernel). Supports homogeneous and grid volume (NanoVDB), with online parameter setters. 
-=======
-- [x] Wavefront unidirectional path tracing with stream compaction. Currently, WFPT is a bit slower than Megakernel PT.
->>>>>>> 3fa1a001
 - [x] BVH cost visualizer and depth renderer.
 - [x] GPU BVH: A stackless GPU surface area heuristic BVH. 
 - [x] CUDA pitched textures for environment maps, normal, roughness, index of refraction and albedo.
